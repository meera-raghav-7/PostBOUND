"""Provides the central data structure that stores the physical operator assignment."""
from __future__ import annotations

import enum
import math
import typing
from collections.abc import Collection
from dataclasses import dataclass
from typing import Iterable

from postbound.qal import base


class ScanOperators(enum.Enum):
    """The scan operators supported by PostBOUND.

    These can differ from the scan operators that are actually available in the selected target database system.
    """
    SequentialScan = "Seq. Scan"
    IndexScan = "Idx. Scan"
    IndexOnlyScan = "Idx-only Scan"
<<<<<<< HEAD
    TableScan = "Table Scan"
    
=======
    BitmapScan = "Bitmap Scan"
>>>>>>> fc8b6252


class JoinOperators(enum.Enum):
    """The join operators supported by PostBOUND.

    These can differ from the join operators that are actually available in the selected target database system.
    """
    NestedLoopJoin = "NLJ"
    HashJoin = "Hash Join"
    SortMergeJoin = "Sort-Merge Join"
    IndexNestedLoopJoin = "Idx. NLJ"
    IndexMergeJoin = "Index Merge Join"
    IndexJoin = "Index Join"
    MergeJoin = "Merge Join"
    BlockNestedLoopJoin = "Block Nested-Loop Join"

@dataclass(frozen=True)
class ScanOperatorAssignment:
    operator: ScanOperators
    table: base.TableReference
    parallel_workers: float | int = math.nan

    def inspect(self) -> str:
        return f"USING {self.operator}" if self.operator else ""

    def __repr__(self) -> str:
        return str(self)

    def __str__(self) -> str:
        return f"{self.operator.value}({self.table})"


class JoinOperatorAssignment:
    def __init__(self, operator: JoinOperators, join: Collection[base.TableReference], *,
                 parallel_workers: float | int = math.nan) -> None:
        if not join:
            raise ValueError("Joined tables must be given")
        self._operator = operator
        self._join = frozenset(join)
        self._parallel_workers = parallel_workers

        self._hash_val = hash((self._operator, self._join, self._parallel_workers))

    @property
    def operator(self) -> JoinOperators:
        return self._operator

    @property
    def join(self) -> frozenset[base.TableReference]:
        return self._join

    @property
    def parallel_workers(self) -> float | int:
        return self._parallel_workers

    def inspect(self) -> str:
        return f"USING {self.operator}" if self.operator else ""

    def is_directional(self) -> bool:
        return False

    def __hash__(self) -> int:
        return self._hash_val

    def __eq__(self, other: object) -> bool:
        return (isinstance(other, type(self))
                and self._operator == other._operator
                and self._join == other._join
                and self._parallel_workers == other._parallel_workers)

    def __repr__(self) -> str:
        return str(self)

    def __str__(self) -> str:
        join_str = ", ".join(str(tab) for tab in self.join)
        return f"{self.operator.value}({join_str})"


class DirectionalJoinOperatorAssignment(JoinOperatorAssignment):
    def __init__(self, operator: JoinOperators, inner: Collection[base.TableReference],
                 outer: Collection[base.TableReference], *, parallel_workers: float | int = math.nan) -> None:
        if not inner or not outer:
            raise ValueError("Both inner and outer relations must be given")
        self._inner = frozenset(inner)
        self._outer = frozenset(outer)
        super().__init__(operator, self._inner | self._outer, parallel_workers=parallel_workers)

    @property
    def inner(self) -> frozenset[base.TableReference]:
        return self._inner

    @property
    def outer(self) -> frozenset[base.TableReference]:
        return self._outer

    def is_directional(self) -> bool:
        return True

    __hash__ = JoinOperatorAssignment.__hash__

    def __eq__(self, other: object) -> bool:
        return (isinstance(other, type(self))
                and self._inner == other._inner
                and self._outer == other._outer
                and super().__eq__(other))


PhysicalOperator = typing.Union[ScanOperators, JoinOperators]
"""All physical operators supported by PostBOUND.

These can differ from the operators that are actually available in the selected target database system.
"""


class PhysicalOperatorAssignment:
    """The `PhysicalOperatorAssignment` stores the operators that should be used for specific joins or scans.

    The assignment can happen at different levels:

    - `global_settings` enable or disable specific operators for the entire query
    - `join_operators` and `scan_operators` are concerned with specific (joins of) base tables. These assignments
    overwrite the global settings, i.e. it is possible to assign a nested loop join to a specific set of tables, but
    disable NLJ globally. In this case, only the specified join will be executed as an NLJ and other algorithms are
    used for all other joins

    The basic assumption here is that for all joins and scans that have no assignment, the database system that handles
    the actual query execution should determine the best operators by itself.

    The assignment enables `__getitem__` access tries to determine the requested setting in an intelligent way, i.e.
    supplying a single base table will provide the associated scan operator, supplying an iterable of base tables
    the join operator and supplying an operator will return the global setting.
    """

    def __init__(self) -> None:
        self.global_settings: dict[ScanOperators | JoinOperators, bool] = {}
        self.join_operators: dict[frozenset[base.TableReference], JoinOperatorAssignment] = {}
        self.scan_operators: dict[base.TableReference, ScanOperatorAssignment] = {}

    def set_operator_enabled_globally(self, operator: ScanOperators | JoinOperators, enabled: bool, *,
                                      overwrite_fine_grained_selection: bool = False) -> None:
        """Enables or disables an operator for all joins/scans in the query.

        If `overwrite_overwrite_fine_grained_selection` is `True`, this also drops all assignments to individual
        scans/joins that contradict the global setting.
        """
        self.global_settings[operator] = enabled

        if not overwrite_fine_grained_selection or enabled:
            return

        # at this point we know that we should disable a scan or join operator that was potentially set for
        # individual joins or tables
        if isinstance(operator, ScanOperators):
            self.scan_operators = {table: current_setting for table, current_setting in self.scan_operators.items()
                                   if current_setting != operator}
        elif isinstance(operator, JoinOperators):
            self.join_operators = {join: current_setting for join, current_setting in self.join_operators.items()
                                   if current_setting != operator}

    def set_join_operator(self, join_operator: JoinOperatorAssignment) -> None:
        """Enforces the specified operator for the join that consists of the given tables."""
        self.join_operators[join_operator.join] = join_operator

    def set_scan_operator(self, scan_operator: ScanOperatorAssignment) -> None:
        """Enforces the specified scan operator for the given base table."""
        self.scan_operators[scan_operator.table] = scan_operator

    def merge_with(self, other_assignment: PhysicalOperatorAssignment) -> PhysicalOperatorAssignment:
        """Combines the current optimization settings with the settings from the `other_assignment`.

        In case of contradicting assignments, the `other_settings` take precedence.
        """
        merged_assignment = PhysicalOperatorAssignment()
        merged_assignment.global_settings = self.global_settings | other_assignment.global_settings
        merged_assignment.join_operators = self.join_operators | other_assignment.join_operators
        merged_assignment.scan_operators = self.scan_operators | other_assignment.scan_operators
        return merged_assignment

    def global_settings_only(self) -> PhysicalOperatorAssignment:
        """Provides only those settings of the assignment that affect all operators."""
        global_assignment = PhysicalOperatorAssignment()
        global_assignment.global_settings = dict(self.global_settings)
        return global_assignment

    def clone(self) -> PhysicalOperatorAssignment:
        """Provides a copy of the current settings."""
        cloned_assignment = PhysicalOperatorAssignment()
        cloned_assignment.global_settings = dict(self.global_settings)
        cloned_assignment.join_operators = dict(self.join_operators)
        cloned_assignment.scan_operators = dict(self.scan_operators)
        return cloned_assignment

    def __getitem__(self, item: base.TableReference | Iterable[base.TableReference] | ScanOperators | JoinOperators
                    ) -> ScanOperatorAssignment | JoinOperatorAssignment | bool | None:
        if isinstance(item, ScanOperators) or isinstance(item, JoinOperators):
            return self.global_settings.get(item, None)
        elif isinstance(item, base.TableReference):
            return self.scan_operators.get(item, None)
        elif isinstance(item, Iterable):
            return self.join_operators.get(frozenset(item), None)
        else:
            return None

    def __repr__(self) -> str:
        return str(self)

    def __str__(self) -> str:
        global_str = ", ".join(f"{op.value}: {enabled}" for op, enabled in self.global_settings.items())
        scans_str = ", ".join(
            f"{scan.table.identifier()}: {scan.operator.value}" for scan in self.scan_operators.values())
        joins_keys = ((join, "⨝".join(tab.identifier() for tab in join.join)) for join in self.join_operators.values())
        joins_str = ", ".join(f"{key}: {join.operator.value}" for join, key in joins_keys)
        return f"global=[{global_str}] scans=[{scans_str}] joins=[{joins_str}]"<|MERGE_RESOLUTION|>--- conflicted
+++ resolved
@@ -19,12 +19,8 @@
     SequentialScan = "Seq. Scan"
     IndexScan = "Idx. Scan"
     IndexOnlyScan = "Idx-only Scan"
-<<<<<<< HEAD
-    TableScan = "Table Scan"
+    BitmapScan = "Bitmap Scan"
     
-=======
-    BitmapScan = "Bitmap Scan"
->>>>>>> fc8b6252
 
 
 class JoinOperators(enum.Enum):
